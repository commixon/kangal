--- conflicted
+++ resolved
@@ -3,11 +3,7 @@
 metadata:
   labels:
     kubernetes.io/bootstrapping: rbac-defaults
-<<<<<<< HEAD
-  name: {{ $.Release.Namespace }}-kangal-controller
-=======
   name: system-controller-kangal-controller-{{ $.Release.Namespace }}
->>>>>>> ac2da2e7
 rules:
 
   - apiGroups:
